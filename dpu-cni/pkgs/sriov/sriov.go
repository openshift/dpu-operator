package sriov

import (
	"errors"
	"fmt"
	"strings"

	"github.com/containernetworking/plugins/pkg/ns"
	"k8s.io/klog/v2"

	"github.com/containernetworking/cni/pkg/types"
	current "github.com/containernetworking/cni/pkg/types/100"
	"github.com/containernetworking/plugins/pkg/ipam"
	"github.com/openshift/dpu-operator/dpu-cni/pkgs/cnitypes"
	"github.com/openshift/dpu-operator/dpu-cni/pkgs/sriovconfig"
	"github.com/openshift/dpu-operator/dpu-cni/pkgs/sriovutils"
	"github.com/vishvananda/netlink"
)

const (
	// TODO: Some vendors have issues with Host VLANs, thus disable the feature for now
	host_vlans = false
)

type pciUtils interface {
	GetSriovNumVfs(ifName string) (int, error)
	GetVFLinkNamesFromVFID(pfName string, vfID int) ([]string, error)
	GetPciAddress(ifName string, vf int) (string, error)
	EnableArpAndNdiscNotify(ifName string) error
}

type pciUtilsImpl struct{}

func (p *pciUtilsImpl) GetSriovNumVfs(ifName string) (int, error) {
	return sriovutils.GetSriovNumVfs(ifName)
}

func (p *pciUtilsImpl) GetVFLinkNamesFromVFID(pfName string, vfID int) ([]string, error) {
	return sriovutils.GetVFLinkNamesFromVFID(pfName, vfID)
}

func (p *pciUtilsImpl) GetPciAddress(ifName string, vf int) (string, error) {
	return sriovutils.GetPciAddress(ifName, vf)
}

func (p *pciUtilsImpl) EnableArpAndNdiscNotify(ifName string) error {
	return sriovutils.EnableArpAndNdiscNotify(ifName)
}

// Manager provides interface invoke sriov nic related operations
type Manager interface {
	SetupVF(conf *cnitypes.NetConf, podifName string, netns ns.NetNS) error
	ReleaseVF(conf *cnitypes.NetConf, podifName string, netns ns.NetNS) error
	ResetVFConfig(conf *cnitypes.NetConf) error
	ApplyVFConfig(conf *cnitypes.NetConf) error
	FillOriginalVfInfo(conf *cnitypes.NetConf) error
	CmdAdd(req *cnitypes.PodRequest) (*current.Result, error)
	CmdDel(req *cnitypes.PodRequest) error
}

type sriovManager struct {
	nLink sriovutils.NetlinkManager
	utils pciUtils
}

// NewSriovManager returns an instance of SriovManager
func NewSriovManager() *sriovManager {
	return &sriovManager{
		nLink: &sriovutils.MyNetlink{},
		utils: &pciUtilsImpl{},
	}
}

// SetupVF sets up a VF in Pod netns
func (s *sriovManager) SetupVF(conf *cnitypes.NetConf, podifName string, netns ns.NetNS) error {
	linkName := conf.OrigVfState.HostIFName

	linkObj, err := s.nLink.LinkByName(linkName)
	if err != nil {
		return fmt.Errorf("error getting VF netdevice with name %s", linkName)
	}

	// Save the original effective MAC address before overriding it
	conf.OrigVfState.EffectiveMAC = linkObj.Attrs().HardwareAddr.String()

	// tempName used as intermediary name to avoid name conflicts
	tempName := fmt.Sprintf("%s%d", "temp_", linkObj.Attrs().Index)

	// 1. Set link down
	klog.Infof("1. Set link down %+v", linkObj)
	if err := s.nLink.LinkSetDown(linkObj); err != nil {
		return fmt.Errorf("failed to down vf device %q: %v", linkName, err)
	}

	// 2. Set temp name
	klog.Infof("2. Set temp name %+v %s", linkObj, tempName)
	if err := s.nLink.LinkSetName(linkObj, tempName); err != nil {
		return fmt.Errorf("error setting temp IF name %s for %s", tempName, linkName)
	}

	// 3. Change netns
	klog.Infof("3. Change netns %+v %d", linkObj, int(netns.Fd()))
	if err := s.nLink.LinkSetNsFd(linkObj, int(netns.Fd())); err != nil {
		return fmt.Errorf("failed to move IF %s to netns: %q", tempName, err)
	}

	if err := netns.Do(func(_ ns.NetNS) error {
		// 4. Set Pod IF name
		klog.Infof("4. Set Pod IF name %+v %s", linkObj, podifName)
		if err := s.nLink.LinkSetName(linkObj, podifName); err != nil {
			return fmt.Errorf("error setting container interface name %s for %s", linkName, tempName)
		}

		// 5. Enable IPv4 ARP notify and IPv6 Network Discovery notify
		// Error is ignored here because enabling this feature is only a performance enhancement.
		klog.Infof("5. Enable IPv4 ARP notify and IPv6 Network Discovery notify %s", podifName)
		_ = s.utils.EnableArpAndNdiscNotify(podifName)

		// 6. Set MAC address
		if conf.MAC != "" {
			klog.Infof("6. Set MAC address %+v %s %s", s.nLink, podifName, conf.MAC)
			err = sriovutils.SetVFEffectiveMAC(s.nLink, podifName, conf.MAC)
			if err != nil {
				return fmt.Errorf("failed to set netlink MAC address to %s: %v", conf.MAC, err)
			}
		}

		// 7. Bring IF up in Pod netns
		klog.Infof("7. Bring IF up in Pod netns %+v", linkObj)
		if err := s.nLink.LinkSetUp(linkObj); err != nil {
			return fmt.Errorf("error bringing interface up in container ns: %q", err)
		}

		return nil
	}); err != nil {
		return fmt.Errorf("error setting up interface in container namespace: %q", err)
	}

	return nil
}

// ReleaseVF reset a VF from Pod netns and return it to init netns
func (s *sriovManager) ReleaseVF(conf *cnitypes.NetConf, podifName string, netns ns.NetNS) error {
	initns, err := ns.GetCurrentNS()
	if err != nil {
		return fmt.Errorf("failed to get init netns: %v", err)
	}

	return netns.Do(func(_ ns.NetNS) error {
		// get VF device
		klog.Infof("Get VF device %s", podifName)
		linkObj, err := s.nLink.LinkByName(podifName)
		if err != nil {
			return fmt.Errorf("failed to get netlink device with name %s: %q", podifName, err)
		}

		// shutdown VF device
		klog.Infof("Shutdown VF device %+v", linkObj)
		if err = s.nLink.LinkSetDown(linkObj); err != nil {
			return fmt.Errorf("failed to set link %s down: %q", podifName, err)
		}

		// rename VF device
		klog.Infof("Rename VF device %+v %s", linkObj, conf.OrigVfState.HostIFName)
		err = s.nLink.LinkSetName(linkObj, conf.OrigVfState.HostIFName)
		if err != nil {
			return fmt.Errorf("failed to rename link %s to host name %s: %q", podifName, conf.OrigVfState.HostIFName, err)
		}

		if conf.MAC != "" {
			// reset effective MAC address
			klog.Infof("Reset effective MAC address %+v %s %s", s.nLink, conf.OrigVfState.HostIFName, conf.OrigVfState.EffectiveMAC)
			err = sriovutils.SetVFEffectiveMAC(s.nLink, conf.OrigVfState.HostIFName, conf.OrigVfState.EffectiveMAC)
			if err != nil {
				return fmt.Errorf("failed to restore original effective netlink MAC address %s: %v", conf.OrigVfState.EffectiveMAC, err)
			}
		}

		// move VF device to init netns
		klog.Infof("Move VF device to init netns %+v %d", linkObj, int(initns.Fd()))
		if err = s.nLink.LinkSetNsFd(linkObj, int(initns.Fd())); err != nil {
			return fmt.Errorf("failed to move interface %s to init netns: %v", conf.OrigVfState.HostIFName, err)
		}

		return nil
	})
}

func getVfInfo(link netlink.Link, id int) *netlink.VfInfo {
	attrs := link.Attrs()
	for _, vf := range attrs.Vfs {
		if vf.ID == id {
			return &vf
		}
	}
	return nil
}

// ApplyVFConfig configure a VF with parameters given in NetConf
func (s *sriovManager) ApplyVFConfig(conf *cnitypes.NetConf) error {
	pfLink, err := s.nLink.LinkByName(conf.Master)
	if err != nil {
		return fmt.Errorf("failed to lookup master %q: %v", conf.Master, err)
	}
	// 1. Set vlan
<<<<<<< HEAD
	// if err = s.nLink.LinkSetVfVlanQosProto(pfLink, conf.VFID, *conf.Vlan, *conf.VlanQoS, cnitypes.VlanProtoInt[*conf.VlanProto]); err != nil {
	// 	return fmt.Errorf("failed to set vf %d vlan configuration - id %d, qos %d and proto %s: %v", conf.VFID, *conf.Vlan, *conf.VlanQoS, *conf.VlanProto, err)
	// }
=======
	if host_vlans {
		if err = s.nLink.LinkSetVfVlanQosProto(pfLink, conf.VFID, *conf.Vlan, *conf.VlanQoS, cnitypes.VlanProtoInt[*conf.VlanProto]); err != nil {
			return fmt.Errorf("failed to set vf %d vlan configuration - id %d, qos %d and proto %s: %v", conf.VFID, *conf.Vlan, *conf.VlanQoS, *conf.VlanProto, err)
		}
	}
>>>>>>> af76c7b9

	// 2. Set mac address
	if conf.MAC != "" {
		// when we restore the original hardware mac address we may get a device or resource busy. so we introduce retry
		if err := sriovutils.SetVFHardwareMAC(s.nLink, conf.Master, conf.VFID, conf.MAC); err != nil {
			return fmt.Errorf("failed to set MAC address to %s: %v", conf.MAC, err)
		}
	}

	// 3. Set min/max tx link rate. 0 means no rate limiting. Support depends on NICs and driver.
	var minTxRate, maxTxRate int
	rateConfigured := false
	if conf.MinTxRate != nil {
		minTxRate = *conf.MinTxRate
		rateConfigured = true
	}

	if conf.MaxTxRate != nil {
		maxTxRate = *conf.MaxTxRate
		rateConfigured = true
	}

	if rateConfigured {
		if err = s.nLink.LinkSetVfRate(pfLink, conf.VFID, minTxRate, maxTxRate); err != nil {
			return fmt.Errorf("failed to set vf %d min_tx_rate to %d Mbps: max_tx_rate to %d Mbps: %v",
				conf.VFID, minTxRate, maxTxRate, err)
		}
	}

	// 4. Set spoofchk flag
	if conf.SpoofChk != "" {
		spoofChk := false
		if conf.SpoofChk == "on" {
			spoofChk = true
		}
		if err = s.nLink.LinkSetVfSpoofchk(pfLink, conf.VFID, spoofChk); err != nil {
			return fmt.Errorf("failed to set vf %d spoofchk flag to %s: %v", conf.VFID, conf.SpoofChk, err)
		}
	}

	// 5. Set trust flag
	if conf.Trust != "" {
		trust := false
		if conf.Trust == "on" {
			trust = true
		}
		if err = s.nLink.LinkSetVfTrust(pfLink, conf.VFID, trust); err != nil {
			return fmt.Errorf("failed to set vf %d trust flag to %s: %v", conf.VFID, conf.Trust, err)
		}
	}

	// 6. Set link state
	if conf.LinkState != "" {
		var state uint32
		switch conf.LinkState {
		case "auto":
			state = netlink.VF_LINK_STATE_AUTO
		case "enable":
			state = netlink.VF_LINK_STATE_ENABLE
		case "disable":
			state = netlink.VF_LINK_STATE_DISABLE
		default:
			// the value should have been validated earlier, return error if we somehow got here
			return fmt.Errorf("unknown link state %s when setting it for vf %d: %v", conf.LinkState, conf.VFID, err)
		}
		if err = s.nLink.LinkSetVfState(pfLink, conf.VFID, state); err != nil {
			return fmt.Errorf("failed to set vf %d link state to %d: %v", conf.VFID, state, err)
		}
	}

	return nil
}

// FillOriginalVfInfo fills the original vf info
func (s *sriovManager) FillOriginalVfInfo(conf *cnitypes.NetConf) error {
	pfLink, err := s.nLink.LinkByName(conf.Master)
	if err != nil {
		return fmt.Errorf("failed to lookup master %q: %v", conf.Master, err)
	}
	// Save current the VF state before modifying it
	vfState := getVfInfo(pfLink, conf.VFID)
	if vfState == nil {
		return fmt.Errorf("failed to find vf %d", conf.VFID)
	}
	conf.OrigVfState.FillFromVfInfo(vfState)

	return err
}

// ResetVFConfig reset a VF to its original state
func (s *sriovManager) ResetVFConfig(conf *cnitypes.NetConf) error {
	pfLink, err := s.nLink.LinkByName(conf.Master)
	if err != nil {
		return fmt.Errorf("failed to lookup master %q: %v", conf.Master, err)
	}

<<<<<<< HEAD
	// Set 802.1q as default in case cache config does not have a value for vlan proto.
	// if conf.OrigVfState.VlanProto == 0 {
	// 	conf.OrigVfState.VlanProto = cnitypes.VlanProtoInt[cnitypes.Proto8021q]
	// }

	// if err = s.nLink.LinkSetVfVlanQosProto(pfLink, conf.VFID, conf.OrigVfState.Vlan, conf.OrigVfState.VlanQoS, conf.OrigVfState.VlanProto); err != nil {
	// 	return fmt.Errorf("failed to set vf %d vlan configuration - id %d, qos %d and proto %d: %v", conf.VFID, conf.OrigVfState.Vlan, conf.OrigVfState.VlanQoS, conf.OrigVfState.VlanProto, err)
	// }
=======
	if host_vlans {
		// Set 802.1q as default in case cache config does not have a value for vlan proto.
		if conf.OrigVfState.VlanProto == 0 {
			conf.OrigVfState.VlanProto = cnitypes.VlanProtoInt[cnitypes.Proto8021q]
		}

		if err = s.nLink.LinkSetVfVlanQosProto(pfLink, conf.VFID, conf.OrigVfState.Vlan, conf.OrigVfState.VlanQoS, conf.OrigVfState.VlanProto); err != nil {
			return fmt.Errorf("failed to set vf %d vlan configuration - id %d, qos %d and proto %d: %v", conf.VFID, conf.OrigVfState.Vlan, conf.OrigVfState.VlanQoS, conf.OrigVfState.VlanProto, err)
		}
	}
>>>>>>> af76c7b9

	// Restore spoofchk
	if conf.SpoofChk != "" {
		if err = s.nLink.LinkSetVfSpoofchk(pfLink, conf.VFID, conf.OrigVfState.SpoofChk); err != nil {
			return fmt.Errorf("failed to restore spoofchk for vf %d: %v", conf.VFID, err)
		}
	}

	// Restore the original administrative MAC address
	if conf.MAC != "" {
		// when we restore the original hardware mac address we may get a device or resource busy. so we introduce retry
		if err := sriovutils.SetVFHardwareMAC(s.nLink, conf.Master, conf.VFID, conf.OrigVfState.AdminMAC); err != nil {
			return fmt.Errorf("failed to restore original administrative MAC address %s: %v", conf.OrigVfState.AdminMAC, err)
		}
	}

	// Restore VF trust
	if conf.Trust != "" {
		if err = s.nLink.LinkSetVfTrust(pfLink, conf.VFID, conf.OrigVfState.Trust); err != nil {
			return fmt.Errorf("failed to set trust for vf %d: %v", conf.VFID, err)
		}
	}

	// Restore rate limiting
	if conf.MinTxRate != nil || conf.MaxTxRate != nil {
		if err = s.nLink.LinkSetVfRate(pfLink, conf.VFID, conf.OrigVfState.MinTxRate, conf.OrigVfState.MaxTxRate); err != nil {
			return fmt.Errorf("failed to disable rate limiting for vf %d %v", conf.VFID, err)
		}
	}

	// Restore link state to `auto`
	if conf.LinkState != "" {
		// Reset only when link_state was explicitly specified, to  accommodate for drivers / NICs
		// that don't support the netlink command (e.g. igb driver)
		if err = s.nLink.LinkSetVfState(pfLink, conf.VFID, conf.OrigVfState.LinkState); err != nil {
			return fmt.Errorf("failed to set link state to auto for vf %d: %v", conf.VFID, err)
		}
	}

	return nil
}

func (sm *sriovManager) CmdAdd(req *cnitypes.PodRequest) (*current.Result, error) {
	klog.Info("CmdAdd called")

	netConf, err := sriovconfig.LoadConf(req.CNIConf)
	if err != nil {
		return nil, fmt.Errorf("SRIOV-CNI failed to load netconf: %v", err)
	}

	// RuntimeConfig takes preference than envArgs.
	// This maintains compatibility of using envArgs
	// for MAC config.
	if netConf.RuntimeConfig.Mac != "" {
		netConf.MAC = netConf.RuntimeConfig.Mac
	}

	// Always use lower case for mac address
	netConf.MAC = strings.ToLower(netConf.MAC)

	netns, err := ns.GetNS(req.Netns)
	if err != nil {
		return nil, fmt.Errorf("failed to open netns %q: %v", netns, err)
	}
	defer netns.Close()

<<<<<<< HEAD
=======
	// TODO: Some vendors have issues with Netlink, thus disable the feature for now
>>>>>>> af76c7b9
	// err = sm.FillOriginalVfInfo(netConf)
	// if err != nil {
	// 	return nil, fmt.Errorf("failed to get original vf information: %v", err)
	// }
	defer func() {
		if err != nil {
			err := netns.Do(func(_ ns.NetNS) error {
				_, err := netlink.LinkByName(req.IfName)
				return err
			})
			if err == nil {
				_ = sm.ReleaseVF(netConf, req.IfName, netns)
			}
			// Reset the VF if failure occurs before the netconf is cached
			_ = sm.ResetVFConfig(netConf)
		}
	}()
	if err := sm.ApplyVFConfig(netConf); err != nil {
		return nil, fmt.Errorf("SRIOV-CNI failed to configure VF %q", err)
	}

	result := &current.Result{}
	result.CNIVersion = netConf.CNIVersion
	result.Interfaces = []*current.Interface{{
		Name:    req.IfName,
		Sandbox: netns.Path(),
	}}

	if !netConf.DPDKMode {
		err = sm.SetupVF(netConf, req.IfName, netns)

		if err != nil {
			return nil, fmt.Errorf("failed to set up pod interface %q from the device %q: %v", req.IfName, netConf.Master, err)
		}
	}

	result.Interfaces[0].Mac = sriovconfig.GetMacAddressForResult(netConf)

	// run the IPAM plugin
	if netConf.IPAM.Type != "" {
		var r types.Result
		r, err = ipam.ExecAdd(netConf.IPAM.Type, req.CNIReq.Config)
		if err != nil {
			return nil, fmt.Errorf("failed to set up IPAM plugin type %q from the device %q: %v", netConf.IPAM.Type, netConf.Master, err)
		}

		defer func() {
			if err != nil {
				_ = ipam.ExecDel(netConf.IPAM.Type, req.CNIReq.Config)
			}
		}()

		// Convert the IPAM result into the current Result type
		var newResult *current.Result
		newResult, err = current.NewResultFromResult(r)
		if err != nil {
			return nil, err
		}

		if len(newResult.IPs) == 0 {
			err = errors.New("IPAM plugin returned missing IP config")
			return nil, err
		}

		newResult.Interfaces = result.Interfaces

		for _, ipc := range newResult.IPs {
			// All addresses apply to the container interface (move from host)
			ipc.Interface = current.Int(0)
		}

		if !netConf.DPDKMode {
			err = netns.Do(func(_ ns.NetNS) error {
				err := ipam.ConfigureIface(req.IfName, newResult)
				if err != nil {
					return err
				}

				/* After IPAM configuration is done, the following needs to handle the case of an IP address being reused by a different pods.
				 * This is achieved by sending Gratuitous ARPs and/or Unsolicited Neighbor Advertisements unconditionally.
				 * Although we set arp_notify and ndisc_notify unconditionally on the interface (please see EnableArpAndNdiscNotify()), the kernel
				 * only sends GARPs/Unsolicited NA when the interface goes from down to up, or when the link-layer address changes on the interfaces.
				 * These scenarios are perfectly valid and recommended to be enabled for optimal network performance.
				 * However for our specific case, which the kernel is unaware of, is the reuse of IP addresses across pods where each pod has a different
				 * link-layer address for it's SRIOV interface. The ARP/Neighbor cache residing in neighbors would be invalid if an IP address is reused.
				 * In order to update the cache, the GARP/Unsolicited NA packets should be sent for performance reasons. Otherwise, the neighbors
				 * may be sending packets with the incorrect link-layer address. Eventually, most network stacks would send ARPs and/or Neighbor
				 * Solicitation packets when the connection is unreachable. This would correct the invalid cache; however this may take a significant
				 * amount of time to complete.
				 *
				 * The error is ignored here because enabling this feature is only a performance enhancement.
				 */
				_ = sriovutils.AnnounceIPs(req.IfName, newResult.IPs)
				return nil
			})
			if err != nil {
				return nil, err
			}
		}
		result = newResult
	}

	// Cache NetConf for CmdDel
	klog.Infof("Cache NetConf for CmdDel %s %+v", sriovconfig.DefaultCNIDir, netConf)
	if err = sriovutils.SaveNetConf(req.ContainerId, sriovconfig.DefaultCNIDir, req.IfName, netConf); err != nil {
		return nil, fmt.Errorf("error saving NetConf %q", err)
	}

	// Mark the pci address as in use.
	klog.Infof("Mark the PCI address as in use %s %s", sriovconfig.DefaultCNIDir, netConf.DeviceID)
	allocator := sriovutils.NewPCIAllocator(sriovconfig.DefaultCNIDir)
	if err = allocator.SaveAllocatedPCI(netConf.DeviceID, req.Netns); err != nil {
		return nil, fmt.Errorf("error saving the pci allocation for vf pci address %s: %v", netConf.DeviceID, err)
	}

	return result, nil
}

func (sm *sriovManager) CmdDel(req *cnitypes.PodRequest) error {
	klog.Info("CmdDel called")

	netConf, cRefPath, err := sriovconfig.LoadConfFromCache(req.ContainerId, req.IfName)
	if err != nil {
		// If cmdDel() fails, cached netconf is cleaned up by
		// the followed defer call. However, subsequence calls
		// of cmdDel() from kubelet fail in a dead loop due to
		// cached netconf doesn't exist.
		// Return nil when LoadConfFromCache fails since the rest
		// of cmdDel() code relies on netconf as input argument
		// and there is no meaning to continue.
		klog.Errorf("Cannot load config file from cache %v", err)
		return nil
	}

	defer func() {
		if err == nil && cRefPath != "" {
			_ = sriovutils.CleanCachedNetConf(cRefPath)
		}
	}()

	if netConf.IPAM.Type != "" {
		err = ipam.ExecDel(netConf.IPAM.Type, req.CNIReq.Config)
		if err != nil {
			return err
		}
	}

	// https://github.com/kubernetes/kubernetes/pull/35240
	if req.Netns == "" {
		return nil
	}

	// Verify VF ID existence.
	if _, err := sriovutils.GetVfid(netConf.DeviceID, netConf.Master); err != nil {
		return fmt.Errorf("cmdDel() error obtaining VF ID: %q", err)
	}

	/* ResetVFConfig resets a VF administratively. We must run ResetVFConfig
	   before ReleaseVF because some drivers will error out if we try to
	   reset netdev VF with trust off. So, reset VF MAC address via PF first.
	*/
	if err := sm.ResetVFConfig(netConf); err != nil {
		return fmt.Errorf("cmdDel() error reseting VF: %q", err)
	}

	if !netConf.DPDKMode {
		netns, err := ns.GetNS(req.Netns)
		if err != nil {
			// according to:
			// https://github.com/kubernetes/kubernetes/issues/43014#issuecomment-287164444
			// if provided path does not exist (e.x. when node was restarted)
			// plugin should silently return with success after releasing
			// IPAM resources
			_, ok := err.(ns.NSPathNotExistErr)
			if ok {
				return nil
			}

			return fmt.Errorf("failed to open netns %s: %q", netns, err)
		}
		defer netns.Close()

		if err = sm.ReleaseVF(netConf, req.IfName, netns); err != nil {
			return err
		}
	}

	// Mark the pci address as released
	klog.Infof("Mark the PCI address as released %s %s", sriovconfig.DefaultCNIDir, netConf.DeviceID)
	allocator := sriovutils.NewPCIAllocator(sriovconfig.DefaultCNIDir)
	if err = allocator.DeleteAllocatedPCI(netConf.DeviceID); err != nil {
		return fmt.Errorf("error cleaning the pci allocation for vf pci address %s: %v", netConf.DeviceID, err)
	}

	return nil
}<|MERGE_RESOLUTION|>--- conflicted
+++ resolved
@@ -203,17 +203,11 @@
 		return fmt.Errorf("failed to lookup master %q: %v", conf.Master, err)
 	}
 	// 1. Set vlan
-<<<<<<< HEAD
-	// if err = s.nLink.LinkSetVfVlanQosProto(pfLink, conf.VFID, *conf.Vlan, *conf.VlanQoS, cnitypes.VlanProtoInt[*conf.VlanProto]); err != nil {
-	// 	return fmt.Errorf("failed to set vf %d vlan configuration - id %d, qos %d and proto %s: %v", conf.VFID, *conf.Vlan, *conf.VlanQoS, *conf.VlanProto, err)
-	// }
-=======
 	if host_vlans {
 		if err = s.nLink.LinkSetVfVlanQosProto(pfLink, conf.VFID, *conf.Vlan, *conf.VlanQoS, cnitypes.VlanProtoInt[*conf.VlanProto]); err != nil {
 			return fmt.Errorf("failed to set vf %d vlan configuration - id %d, qos %d and proto %s: %v", conf.VFID, *conf.Vlan, *conf.VlanQoS, *conf.VlanProto, err)
 		}
 	}
->>>>>>> af76c7b9
 
 	// 2. Set mac address
 	if conf.MAC != "" {
@@ -310,16 +304,6 @@
 		return fmt.Errorf("failed to lookup master %q: %v", conf.Master, err)
 	}
 
-<<<<<<< HEAD
-	// Set 802.1q as default in case cache config does not have a value for vlan proto.
-	// if conf.OrigVfState.VlanProto == 0 {
-	// 	conf.OrigVfState.VlanProto = cnitypes.VlanProtoInt[cnitypes.Proto8021q]
-	// }
-
-	// if err = s.nLink.LinkSetVfVlanQosProto(pfLink, conf.VFID, conf.OrigVfState.Vlan, conf.OrigVfState.VlanQoS, conf.OrigVfState.VlanProto); err != nil {
-	// 	return fmt.Errorf("failed to set vf %d vlan configuration - id %d, qos %d and proto %d: %v", conf.VFID, conf.OrigVfState.Vlan, conf.OrigVfState.VlanQoS, conf.OrigVfState.VlanProto, err)
-	// }
-=======
 	if host_vlans {
 		// Set 802.1q as default in case cache config does not have a value for vlan proto.
 		if conf.OrigVfState.VlanProto == 0 {
@@ -330,7 +314,6 @@
 			return fmt.Errorf("failed to set vf %d vlan configuration - id %d, qos %d and proto %d: %v", conf.VFID, conf.OrigVfState.Vlan, conf.OrigVfState.VlanQoS, conf.OrigVfState.VlanProto, err)
 		}
 	}
->>>>>>> af76c7b9
 
 	// Restore spoofchk
 	if conf.SpoofChk != "" {
@@ -397,10 +380,7 @@
 	}
 	defer netns.Close()
 
-<<<<<<< HEAD
-=======
 	// TODO: Some vendors have issues with Netlink, thus disable the feature for now
->>>>>>> af76c7b9
 	// err = sm.FillOriginalVfInfo(netConf)
 	// if err != nil {
 	// 	return nil, fmt.Errorf("failed to get original vf information: %v", err)
