package cniserver_test

import (
	"net"
	"os"
	"path/filepath"

	"github.com/containernetworking/cni/pkg/skel"
	g "github.com/onsi/ginkgo/v2"
	o "github.com/onsi/gomega"
	"github.com/openshift/dpu-operator/dpu-cni/pkgs/cni"
	"github.com/openshift/dpu-operator/dpu-cni/pkgs/cniserver"
	"github.com/openshift/dpu-operator/dpu-cni/pkgs/cnitypes"

	current "github.com/containernetworking/cni/pkg/types/100"
	utilwait "k8s.io/apimachinery/pkg/util/wait"
	utiltesting "k8s.io/client-go/util/testing"
)

func PrepArgs(cniVersion string, command string) *skel.CmdArgs {
<<<<<<< HEAD
	cniConfig := "{\"cniVersion\": \"" + cniVersion + "\",\"name\": \"dpucni\",\"type\": \"dpucni\", \"Mac\": \"00:11:22:33:44:55\"}"
=======
	cniConfig := "{\"cniVersion\": \"" + cniVersion + "\",\"name\": \"dpucni\",\"type\": \"dpucni\"}"
>>>>>>> 41d864ba
	cmdArgs := &skel.CmdArgs{
		ContainerID: "fakecontainerid",
		Netns:       "fakenetns",
		IfName:      "fakeeth0",
		Args:        "",
		Path:        "fakepath",
		StdinData:   []byte(cniConfig),
	}
	os.Clearenv()
	os.Setenv("CNI_COMMAND", command)
	os.Setenv("CNI_ARGS", "K8S_POD_NAMESPACE=x;K8S_POD_NAME=y;K8S_POD_UID=z")
	os.Setenv("CNI_CONTAINERID", cmdArgs.ContainerID)
	os.Setenv("CNI_NETNS", cmdArgs.Netns)
	os.Setenv("CNI_IFNAME", cmdArgs.IfName)
	os.Setenv("CNI_PATH", cmdArgs.Path)

	return cmdArgs
}

var _ = g.Describe("Cniserver", func() {
	var (
<<<<<<< HEAD
		tmpDir                 string
		plugin                 *cni.Plugin
		cniServer              *cniserver.Server
		serverSocketPath       string
		listener               net.Listener
		cniCmdAddHandlerCalled bool
		cniCmdDelHandlerCalled bool
=======
		tmpDir           string
		plugin           *cni.Plugin
		cniServer        *cniserver.Server
		serverSocketPath string
		listener         net.Listener
		addHandlerCalled bool
		delHandlerCalled bool
>>>>>>> 41d864ba
	)

	g.Context("CNI Server APIs", func() {
		g.BeforeEach(func() {
			var err error
			// Create a tmp directory in the test container
			tmpDir, err = utiltesting.MkTmpdir("cniserver")
			o.Expect(err).NotTo(o.HaveOccurred())

			serverSocketPath = filepath.Join(tmpDir, filepath.Base(cnitypes.ServerSocketPath))
<<<<<<< HEAD
			cniCmdAddHandlerCalled = false
			cniCmdDelHandlerCalled = false
=======
			addHandlerCalled = false
			delHandlerCalled = false
>>>>>>> 41d864ba
			addHandler := func(request *cnitypes.PodRequest) (*current.Result, error) {
				result := &current.Result{
					CNIVersion: request.CNIConf.CNIVersion,
				}

<<<<<<< HEAD
				cniCmdAddHandlerCalled = true
=======
				addHandlerCalled = true
>>>>>>> 41d864ba

				return result, nil
			}

			delHandler := func(request *cnitypes.PodRequest) (*current.Result, error) {
				result := &current.Result{
					CNIVersion: request.CNIConf.CNIVersion,
				}

<<<<<<< HEAD
				cniCmdDelHandlerCalled = true
=======
				delHandlerCalled = true
>>>>>>> 41d864ba
				return result, nil
			}

			cniServer = cniserver.NewCNIServer(addHandler, delHandler,
				cniserver.WithSocketPath(serverSocketPath))
			listener, err = cniServer.Listen()
			o.Expect(err).NotTo(o.HaveOccurred())
			go utilwait.Forever(func() {
				cniServer.Serve(listener)
			}, 0)

			plugin = &cni.Plugin{SocketPath: serverSocketPath}
		})

		g.AfterEach(func() {
			listener.Close()
			os.RemoveAll(tmpDir)
		})

		g.Context("CNI Server APIs", func() {
			g.When("Normal ADD request", func() {
				cniVersion := "0.4.0"
				g.It("should call add handler when passing in ADD", func() {
<<<<<<< HEAD
					cniCmdAddHandlerCalled = false
					cniCmdDelHandlerCalled = false
					plugin.PostRequest(PrepArgs(cniVersion, cnitypes.CNIAdd))
					o.Expect(cniCmdAddHandlerCalled).To(o.Equal(true))
					o.Expect(cniCmdDelHandlerCalled).To(o.Equal(false))
				})
				g.It("should call add handler when passing in DEL", func() {
					cniCmdAddHandlerCalled = false
					cniCmdDelHandlerCalled = false
					plugin.PostRequest(PrepArgs(cniVersion, cnitypes.CNIDel))
					o.Expect(cniCmdAddHandlerCalled).To(o.Equal(false))
					o.Expect(cniCmdDelHandlerCalled).To(o.Equal(true))
=======
					addHandlerCalled = false
					delHandlerCalled = false
					plugin.PostRequest(PrepArgs(cniVersion, cnitypes.CNIAdd))
					o.Expect(addHandlerCalled).To(o.Equal(true))
					o.Expect(delHandlerCalled).To(o.Equal(false))
				})
				g.It("should call add handler when passing in DEL", func() {
					addHandlerCalled = false
					delHandlerCalled = false
					plugin.PostRequest(PrepArgs(cniVersion, cnitypes.CNIDel))
					o.Expect(addHandlerCalled).To(o.Equal(false))
					o.Expect(delHandlerCalled).To(o.Equal(true))
>>>>>>> 41d864ba
				})

			})
		})
	})
})<|MERGE_RESOLUTION|>--- conflicted
+++ resolved
@@ -18,11 +18,7 @@
 )
 
 func PrepArgs(cniVersion string, command string) *skel.CmdArgs {
-<<<<<<< HEAD
-	cniConfig := "{\"cniVersion\": \"" + cniVersion + "\",\"name\": \"dpucni\",\"type\": \"dpucni\", \"Mac\": \"00:11:22:33:44:55\"}"
-=======
 	cniConfig := "{\"cniVersion\": \"" + cniVersion + "\",\"name\": \"dpucni\",\"type\": \"dpucni\"}"
->>>>>>> 41d864ba
 	cmdArgs := &skel.CmdArgs{
 		ContainerID: "fakecontainerid",
 		Netns:       "fakenetns",
@@ -44,15 +40,6 @@
 
 var _ = g.Describe("Cniserver", func() {
 	var (
-<<<<<<< HEAD
-		tmpDir                 string
-		plugin                 *cni.Plugin
-		cniServer              *cniserver.Server
-		serverSocketPath       string
-		listener               net.Listener
-		cniCmdAddHandlerCalled bool
-		cniCmdDelHandlerCalled bool
-=======
 		tmpDir           string
 		plugin           *cni.Plugin
 		cniServer        *cniserver.Server
@@ -60,7 +47,6 @@
 		listener         net.Listener
 		addHandlerCalled bool
 		delHandlerCalled bool
->>>>>>> 41d864ba
 	)
 
 	g.Context("CNI Server APIs", func() {
@@ -71,23 +57,14 @@
 			o.Expect(err).NotTo(o.HaveOccurred())
 
 			serverSocketPath = filepath.Join(tmpDir, filepath.Base(cnitypes.ServerSocketPath))
-<<<<<<< HEAD
-			cniCmdAddHandlerCalled = false
-			cniCmdDelHandlerCalled = false
-=======
 			addHandlerCalled = false
 			delHandlerCalled = false
->>>>>>> 41d864ba
 			addHandler := func(request *cnitypes.PodRequest) (*current.Result, error) {
 				result := &current.Result{
 					CNIVersion: request.CNIConf.CNIVersion,
 				}
 
-<<<<<<< HEAD
-				cniCmdAddHandlerCalled = true
-=======
 				addHandlerCalled = true
->>>>>>> 41d864ba
 
 				return result, nil
 			}
@@ -97,11 +74,7 @@
 					CNIVersion: request.CNIConf.CNIVersion,
 				}
 
-<<<<<<< HEAD
-				cniCmdDelHandlerCalled = true
-=======
 				delHandlerCalled = true
->>>>>>> 41d864ba
 				return result, nil
 			}
 
@@ -125,20 +98,6 @@
 			g.When("Normal ADD request", func() {
 				cniVersion := "0.4.0"
 				g.It("should call add handler when passing in ADD", func() {
-<<<<<<< HEAD
-					cniCmdAddHandlerCalled = false
-					cniCmdDelHandlerCalled = false
-					plugin.PostRequest(PrepArgs(cniVersion, cnitypes.CNIAdd))
-					o.Expect(cniCmdAddHandlerCalled).To(o.Equal(true))
-					o.Expect(cniCmdDelHandlerCalled).To(o.Equal(false))
-				})
-				g.It("should call add handler when passing in DEL", func() {
-					cniCmdAddHandlerCalled = false
-					cniCmdDelHandlerCalled = false
-					plugin.PostRequest(PrepArgs(cniVersion, cnitypes.CNIDel))
-					o.Expect(cniCmdAddHandlerCalled).To(o.Equal(false))
-					o.Expect(cniCmdDelHandlerCalled).To(o.Equal(true))
-=======
 					addHandlerCalled = false
 					delHandlerCalled = false
 					plugin.PostRequest(PrepArgs(cniVersion, cnitypes.CNIAdd))
@@ -151,7 +110,6 @@
 					plugin.PostRequest(PrepArgs(cniVersion, cnitypes.CNIDel))
 					o.Expect(addHandlerCalled).To(o.Equal(false))
 					o.Expect(delHandlerCalled).To(o.Equal(true))
->>>>>>> 41d864ba
 				})
 
 			})
